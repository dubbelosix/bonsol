--- conflicted
+++ resolved
@@ -191,7 +191,7 @@
 I run "./build-images.sh".
 
 Then "./validator" and "./run-relay.sh" , and run the ts-client tests in `channel` directory with `pnpm test` in three different terminals. This will deploy a zk program and start an execution request which the relay will respond to.
-<<<<<<< HEAD
+
 
 # Running a Prover Node
 The prover node is a binary that comes from the relay package. You configure it with the Node.toml file. There are a variety of options in there. `relay/src/config.rs` shows all the configurations. There are alot of defaults.
@@ -218,9 +218,3 @@
 In a locall environment you need to run `solana-test-validator` and then airdrop some money to your relay keypair `solana -u http://localhost:8899 airdrop 1 --keypair relaykp.json`. Then you can run the tests.
 
 For a public network jsut set the `KP` and `RPC_ENDPOINT` env variables to the path of your keypair and run the tests.
-=======
-
-# Running a Prover Node
-The prover node is a binary that comes from the relay package. You configure it with the Node.toml file. There are a variety of options in there. `relay/src/config.rs` shows all the configurations. There are alot of defaults.
-The key parts are the keypair, transaction sender and the ingester config. Because the groth16 prover is a heavy process the node that you run the prover on needs to allow alow a high stack limit. In the `./run-relay.sh` we use `ulimit -s unlimited` to allow the prover to run.
->>>>>>> 7d7885ab
